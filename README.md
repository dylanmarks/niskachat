--- conflicted
+++ resolved
@@ -41,13 +41,13 @@
 
 ## ✅ Success Criteria
 
-| Metric                          | Target                    |
-| ------------------------------- | ------------------------- |
-| Time to patient view post-login | < 10 seconds              |
-| Resource parsing accuracy       | 100% by `resourceType`    |
-| Compatibility                   | SMART R4, GCP FHIR        |
+| Metric                          | Target                      |
+| ------------------------------- | --------------------------- |
+| Time to patient view post-login | < 10 seconds                |
+| Resource parsing accuracy       | 100% by `resourceType`      |
+| Compatibility                   | SMART R4, GCP FHIR          |
 | Security                        | Server-side session storage |
-| LLM cost per summary (optional) | <$0.10                    |
+| LLM cost per summary (optional) | <$0.10                      |
 
 ---
 
@@ -99,10 +99,7 @@
 
 # Set environment variables (update values for production)
 export SESSION_SECRET="replace-this"
-<<<<<<< HEAD
-=======
 export CORS_ORIGINS="http://localhost:4200"
->>>>>>> 1d62e690
 
 # Run frontend
 cd ../frontend
