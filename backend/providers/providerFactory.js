import { ClaudeHaikuProvider } from "./claudeHaikuProvider.js";
<<<<<<< HEAD
=======
import { LocalLlamaProvider } from "./localLlamaProvider.js";
import logger from "../utils/logger.js";
>>>>>>> c4ee5885

/**
 * LLM Provider Factory
 * Manages LLM providers and determines which one to use
 */
export class LLMProviderFactory {
  constructor() {
    this.providers = new Map();
    this.preferredProvider = process.env.LLM_PROVIDER || "claude-haiku";

    this.initializeProviders();
  }

  /**
   * Initialize all available providers
   */
  initializeProviders() {
    // Initialize Claude Haiku provider
    const claudeProvider = new ClaudeHaikuProvider();
    this.providers.set("claude-haiku", claudeProvider);

<<<<<<< HEAD
    console.log(
      `LLM Provider Factory initialized with providers: ${Array.from(this.providers.keys()).join(", ")}`,
    );
    console.log(`Preferred provider: ${this.preferredProvider}`);
=======
    // Initialize Local Llama provider
    const llamaProvider = new LocalLlamaProvider();
    this.providers.set("local-llama", llamaProvider);

    logger.info(
      `LLM Provider Factory initialized with providers: ${Array.from(this.providers.keys()).join(", ")}`,
    );
    logger.info(`Preferred provider: ${this.preferredProvider}`);
    logger.info(`Fallback provider: ${this.fallbackProvider}`);
>>>>>>> c4ee5885
  }

  /**
   * Get a specific provider by name
   * @param {string} providerName
   * @returns {BaseLLMProvider|null}
   */
  getProvider(providerName) {
    return this.providers.get(providerName) || null;
  }

  /**
   * Get all available providers
   * @returns {Map<string, BaseLLMProvider>}
   */
  getAllProviders() {
    return this.providers;
  }

  /**
   * Get the best available provider based on configuration and availability
   * @returns {Promise<BaseLLMProvider|null>}
   */
  async getBestProvider() {
    // Try the preferred provider
    const preferred = this.providers.get(this.preferredProvider);
    if (
      preferred &&
      preferred.isConfigured() &&
      (await preferred.isAvailable())
    ) {
      logger.info(`Using preferred provider: ${this.preferredProvider}`);
      return preferred;
    }

<<<<<<< HEAD
    // If preferred is not available, try any other configured provider
=======
    // If preferred is not available, try fallback when configured
    if (this.fallbackProvider) {
      const fallback = this.providers.get(this.fallbackProvider);
      if (
        fallback &&
        fallback.isConfigured() &&
        (await fallback.isAvailable())
      ) {
        logger.info(`Using fallback provider: ${this.fallbackProvider}`);
        return fallback;
      }
    }

    // If both preferred and fallback fail, try any other configured provider
>>>>>>> c4ee5885
    for (const [name, provider] of this.providers) {
      if (name !== this.preferredProvider) {
        if (provider.isConfigured() && (await provider.isAvailable())) {
          logger.info(`Using alternative provider: ${name}`);
          return provider;
        }
      }
    }

    logger.warn("No LLM providers are available");
    return null;
  }

  /**
   * Generate a response using the best available provider
   * @param {string} prompt
   * @param {Object} options
   * @returns {Promise<{response: string, provider: string}>}
   */
  async generateResponse(prompt, options = {}) {
    const provider = await this.getBestProvider();

    if (!provider) {
      throw new Error("No LLM providers are available");
    }

    try {
      const response = await provider.generateResponse(prompt, options);
      return {
        response,
        provider: provider.getName(),
      };
    } catch (error) {
      // If the provider fails, try another one
      logger.warn(`Provider ${provider.getName()} failed: ${error.message}`);

      // Try other providers
      for (const [name, fallbackProvider] of this.providers) {
        if (name !== provider.getName() && fallbackProvider.isConfigured()) {
          try {
            if (await fallbackProvider.isAvailable()) {
              logger.info(`Trying fallback provider: ${name}`);
              const response = await fallbackProvider.generateResponse(
                prompt,
                options,
              );
              return {
                response,
                provider: fallbackProvider.getName(),
              };
            }
          } catch (fallbackError) {
            logger.warn(
              `Fallback provider ${name} also failed: ${fallbackError.message}`,
            );
          }
        }
      }

      // If all providers fail, throw the original error
      throw error;
    }
  }

  /**
   * Get status of all providers
   * @returns {Promise<Object>}
   */
  async getProvidersStatus() {
    const status = {
      preferredProvider: this.preferredProvider,
      providers: {},
    };

    for (const [name, provider] of this.providers) {
      try {
        status.providers[name] = await provider.getStatus();
      } catch (error) {
        status.providers[name] = {
          provider: name,
          available: false,
          error: error.message,
        };
      }
    }

    return status;
  }

  /**
   * Check if any provider is available
   * @returns {Promise<boolean>}
   */
  async hasAvailableProvider() {
    const provider = await this.getBestProvider();
    return provider !== null;
  }
}

// Singleton instance
let factoryInstance = null;

/**
 * Get the singleton LLM Provider Factory instance
 * @returns {LLMProviderFactory}
 */
export function getLLMProviderFactory() {
  if (!factoryInstance) {
    factoryInstance = new LLMProviderFactory();
  }
  return factoryInstance;
}

/**
 * Reset the singleton instance (useful for testing or when env vars change)
 */
export function resetLLMProviderFactory() {
  factoryInstance = null;
}<|MERGE_RESOLUTION|>--- conflicted
+++ resolved
@@ -1,9 +1,5 @@
+import logger from "../utils/logger.js";
 import { ClaudeHaikuProvider } from "./claudeHaikuProvider.js";
-<<<<<<< HEAD
-=======
-import { LocalLlamaProvider } from "./localLlamaProvider.js";
-import logger from "../utils/logger.js";
->>>>>>> c4ee5885
 
 /**
  * LLM Provider Factory
@@ -25,22 +21,10 @@
     const claudeProvider = new ClaudeHaikuProvider();
     this.providers.set("claude-haiku", claudeProvider);
 
-<<<<<<< HEAD
-    console.log(
-      `LLM Provider Factory initialized with providers: ${Array.from(this.providers.keys()).join(", ")}`,
-    );
-    console.log(`Preferred provider: ${this.preferredProvider}`);
-=======
-    // Initialize Local Llama provider
-    const llamaProvider = new LocalLlamaProvider();
-    this.providers.set("local-llama", llamaProvider);
-
     logger.info(
       `LLM Provider Factory initialized with providers: ${Array.from(this.providers.keys()).join(", ")}`,
     );
     logger.info(`Preferred provider: ${this.preferredProvider}`);
-    logger.info(`Fallback provider: ${this.fallbackProvider}`);
->>>>>>> c4ee5885
   }
 
   /**
@@ -76,24 +60,7 @@
       return preferred;
     }
 
-<<<<<<< HEAD
     // If preferred is not available, try any other configured provider
-=======
-    // If preferred is not available, try fallback when configured
-    if (this.fallbackProvider) {
-      const fallback = this.providers.get(this.fallbackProvider);
-      if (
-        fallback &&
-        fallback.isConfigured() &&
-        (await fallback.isAvailable())
-      ) {
-        logger.info(`Using fallback provider: ${this.fallbackProvider}`);
-        return fallback;
-      }
-    }
-
-    // If both preferred and fallback fail, try any other configured provider
->>>>>>> c4ee5885
     for (const [name, provider] of this.providers) {
       if (name !== this.preferredProvider) {
         if (provider.isConfigured() && (await provider.isAvailable())) {
